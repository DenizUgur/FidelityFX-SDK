#include "fsrremoterendermodule.h"
#include "validation_remap.h"
#include "render/device.h"
#include "render/dynamicresourcepool.h"
#include "render/profiler.h"
#include "render/swapchain.h"
#include "render/uploadheap.h"
#include "core/scene.h"

#include <functional>

using namespace cauldron;

void FSRRemoteRenderModule::Init(const json& initData)
{
    //////////////////////////////////////////////////////////////////////////
    // Resource setup

    // Fetch needed resources
    m_pColorTarget     = GetFramework()->GetColorTargetForCallback(GetName());
    m_pDepthTarget     = GetFramework()->GetRenderTexture(L"DepthTarget");
    m_pMotionVectors   = GetFramework()->GetRenderTexture(L"GBufferMotionVectorRT");
    m_pReactiveMask    = GetFramework()->GetRenderTexture(L"ReactiveMask");
    m_pCompositionMask = GetFramework()->GetRenderTexture(L"TransCompMask");

    CauldronAssert(ASSERT_CRITICAL, m_pColorTarget, L"Could not get color target for FSR render modules");
    CauldronAssert(ASSERT_CRITICAL, m_pDepthTarget, L"Could not get depth target for FSR render modules");
    CauldronAssert(ASSERT_CRITICAL, m_pMotionVectors, L"Could not get motion vectors for FSR render modules");
    CauldronAssert(ASSERT_CRITICAL, m_pReactiveMask, L"Could not get reactive mask for FSR render modules");
    CauldronAssert(ASSERT_CRITICAL, m_pCompositionMask, L"Could not get composition mask for FSR render modules");

    // Check remote mode
    m_RelayMode = initData.value("Mode", "Renderer") == "Relay";

    // Relay mode is first in line by RenderModules order, but Renderer mode needs to be put in before SwapChainRenderModule explicitly
    if (!m_RelayMode)
    {
        // Register the outbound data transfer callback
        ExecuteCallback callbackPreSwap      = std::bind(&FSRRemoteRenderModule::OutboundDataTransfer, this, std::placeholders::_1, std::placeholders::_2);
        ExecutionTuple  callbackPreSwapTuple = std::make_pair(L"FSRRemoteRenderModule::PreSwapChain", std::make_pair(this, callbackPreSwap));
        GetFramework()->RegisterExecutionCallback(L"SwapChainRenderModule", true, callbackPreSwapTuple);
    }

    // Create DX12Ops
    m_DX12Ops = std::make_unique<DX12Ops>();

    // Open the connection
    m_Connection = std::make_unique<Connection>(initData.value("Address", "127.0.0.1"), initData.value("Port", "12000"));

    // Intialize the internal connection buffer
<<<<<<< HEAD
    size_t newSize = m_DX12Ops->CalculateTotalSize(getFSRResources());
    m_Connection->getQueue().reset(newSize);

    // Start the server, if we are in renderer mode
    if (!m_RelayMode)
        m_Connection->run_server();
=======
    size_t newSize = m_DX12Ops.get()->CalculateTotalSize(getFSRResources());
    m_Connection.get()->getQueue().reset(newSize);

    // Start the server, if we are in renderer mode
    if (!m_RelayMode)
        m_Connection.get()->run_server();
>>>>>>> c5152cae

    // Set up the UI sections
    if (m_RelayMode)
    {
        m_UISection.SectionName = "FSR Remote";
        m_UISection.AddCheckBox("Connect to renderer", &m_Connected, [this](void*) {
            if (m_Connected)
<<<<<<< HEAD
                m_Connection->run_client();
=======
                m_Connection.get()->run_client();
>>>>>>> c5152cae

            this->m_Connected = true;
        });
    }

    // Register the UI section
    GetUIManager()->RegisterUIElements(m_UISection);

    // That's all we need for now
    SetModuleReady(true);
}

FSRRemoteRenderModule::~FSRRemoteRenderModule()
{
    // Protection
    if (ModuleEnabled())
        EnableModule(false);
}

void FSRRemoteRenderModule::OnResize(const ResolutionInfo& resInfo)
{
    if (!ModuleEnabled())
        return;

    // Resize the internal connection buffer
<<<<<<< HEAD
    size_t newSize = m_DX12Ops->CalculateTotalSize(getFSRResources());
    m_Connection->getQueue().reset(newSize);
=======
    size_t newSize = m_DX12Ops.get()->CalculateTotalSize(getFSRResources());
    m_Connection.get()->getQueue().reset(newSize);
>>>>>>> c5152cae
}

void FSRRemoteRenderModule::Execute(double deltaTime, CommandList* pCmdList)
{
    // Execute is only meaningful in relay mode, becuase this render module is always first in line
    if (m_RelayMode)
        InboundDataTransfer(deltaTime, pCmdList);
}

void FSRRemoteRenderModule::InboundDataTransfer(double deltaTime, CommandList* pCmdList)
{
    // Enter read lock
    std::lock_guard<std::mutex> lock(m_Connection.get()->getQueue().getReadLock());

    // Get the next ready buffer
<<<<<<< HEAD
    FSRData* buffer = m_Connection->getQueue().getNextReadyBuffer();
=======
    FSRData* buffer = m_Connection.get()->getQueue().getNextReadyBuffer();
>>>>>>> c5152cae

    // If we didn't get a buffer, there is no data to process
    if (!buffer)
        return;

    // Transfer the resources to the GPU
<<<<<<< HEAD
    m_DX12Ops->TransferResourcesToGPU(getFSRResources(), buffer, pCmdList);

    // Release the buffer
    m_Connection->getQueue().releaseBuffer(buffer);
=======
    m_DX12Ops.get()->TransferResourcesToGPU(getFSRResources(), buffer, pCmdList);
>>>>>>> c5152cae

    // Release the buffer
    m_Connection.get()->getQueue().releaseBuffer(buffer);
}

void FSRRemoteRenderModule::OutboundDataTransfer(double deltaTime, CommandList* pCmdList)
{
    // Enter write lock
<<<<<<< HEAD
    std::lock_guard<std::mutex> lock(m_Connection->getQueue().getWriteLock());

    // Get the total size of the resources
    size_t size = m_DX12Ops->CalculateTotalSize(getFSRResources());

    // Check if the buffer size is equal to the requested size
    if (size != m_Connection->getQueue().getBufferSize())
=======
    std::lock_guard<std::mutex> lock(m_Connection.get()->getQueue().getWriteLock());

    // Get the total size of the resources
    size_t size = m_DX12Ops.get()->CalculateTotalSize(getFSRResources());

    // Check if the buffer size is equal to the requested size
    if (size != m_Connection.get()->getQueue().getBufferSize())
>>>>>>> c5152cae
    {
        // Relay probably reconfigured the buffer size, so we need wait until the next frame
        return;
    }

    // Try to get a buffer
<<<<<<< HEAD
    FSRData* buffer = m_Connection->getQueue().getNextEmptyBuffer(size);
=======
    FSRData* buffer = m_Connection.get()->getQueue().getNextEmptyBuffer(size);
>>>>>>> c5152cae

    // If we didn't get a buffer, it means that the current write index is not empty
    if (!buffer)
    {
        if (!m_WarningSent)
        {
            CauldronWarning(L"FSRRemoteRenderModule::OutboundDataTransfer: No empty buffer available");
            m_WarningSent = true;
        }
        return;
    }

    // Transfer the resources to the CPU
<<<<<<< HEAD
    m_DX12Ops->TransferResourcesToCPU(getFSRResources(), buffer);

    // Mark the buffer as ready
    m_Connection->getQueue().markBufferReady(buffer);

    // Reset the warning
    m_WarningSent = false;
=======
    m_DX12Ops.get()->TransferResourcesToCPU(getFSRResources(), buffer);

    // Mark the buffer as ready
    m_Connection.get()->getQueue().markBufferReady(buffer);
>>>>>>> c5152cae

    // Reset the warning
    m_WarningSent = false;
}<|MERGE_RESOLUTION|>--- conflicted
+++ resolved
@@ -48,21 +48,12 @@
     m_Connection = std::make_unique<Connection>(initData.value("Address", "127.0.0.1"), initData.value("Port", "12000"));
 
     // Intialize the internal connection buffer
-<<<<<<< HEAD
     size_t newSize = m_DX12Ops->CalculateTotalSize(getFSRResources());
     m_Connection->getQueue().reset(newSize);
 
     // Start the server, if we are in renderer mode
     if (!m_RelayMode)
         m_Connection->run_server();
-=======
-    size_t newSize = m_DX12Ops.get()->CalculateTotalSize(getFSRResources());
-    m_Connection.get()->getQueue().reset(newSize);
-
-    // Start the server, if we are in renderer mode
-    if (!m_RelayMode)
-        m_Connection.get()->run_server();
->>>>>>> c5152cae
 
     // Set up the UI sections
     if (m_RelayMode)
@@ -70,11 +61,7 @@
         m_UISection.SectionName = "FSR Remote";
         m_UISection.AddCheckBox("Connect to renderer", &m_Connected, [this](void*) {
             if (m_Connected)
-<<<<<<< HEAD
                 m_Connection->run_client();
-=======
-                m_Connection.get()->run_client();
->>>>>>> c5152cae
 
             this->m_Connected = true;
         });
@@ -96,24 +83,29 @@
 
 void FSRRemoteRenderModule::OnResize(const ResolutionInfo& resInfo)
 {
-    if (!ModuleEnabled())
+    if (!ModuleEnabled() || resInfo.RenderWidth == m_Connection->getResInfo().RenderWidth)
         return;
 
     // Resize the internal connection buffer
-<<<<<<< HEAD
     size_t newSize = m_DX12Ops->CalculateTotalSize(getFSRResources());
     m_Connection->getQueue().reset(newSize);
-=======
-    size_t newSize = m_DX12Ops.get()->CalculateTotalSize(getFSRResources());
-    m_Connection.get()->getQueue().reset(newSize);
->>>>>>> c5152cae
+
+    // Notify the renderer if we are in relay mode
+    if (m_RelayMode)
+        m_Connection->reconfigure(resInfo);
 }
 
 void FSRRemoteRenderModule::Execute(double deltaTime, CommandList* pCmdList)
 {
-    // Execute is only meaningful in relay mode, becuase this render module is always first in line
+    // Since this render module is always first in relay mode, we can proceed with the data transfer
     if (m_RelayMode)
-        InboundDataTransfer(deltaTime, pCmdList);
+        return InboundDataTransfer(deltaTime, pCmdList);
+
+    // On renderer mode, if we received a reconfigure message, we need to reconfigure the resolution
+    // So that before swap chain we can get the correct resolution
+    if (m_Connection->shouldReconfigure())
+        GetFramework()->EnableUpscaling(true, [&](uint32_t displayWidth, uint32_t displayHeight) { return m_Connection->getResInfo(); });
+    GetFramework()->SetUpscalingState(UpscalerState::PostUpscale);
 }
 
 void FSRRemoteRenderModule::InboundDataTransfer(double deltaTime, CommandList* pCmdList)
@@ -122,34 +114,25 @@
     std::lock_guard<std::mutex> lock(m_Connection.get()->getQueue().getReadLock());
 
     // Get the next ready buffer
-<<<<<<< HEAD
     FSRData* buffer = m_Connection->getQueue().getNextReadyBuffer();
-=======
-    FSRData* buffer = m_Connection.get()->getQueue().getNextReadyBuffer();
->>>>>>> c5152cae
 
     // If we didn't get a buffer, there is no data to process
     if (!buffer)
         return;
 
     // Transfer the resources to the GPU
-<<<<<<< HEAD
     m_DX12Ops->TransferResourcesToGPU(getFSRResources(), buffer, pCmdList);
 
     // Release the buffer
     m_Connection->getQueue().releaseBuffer(buffer);
-=======
-    m_DX12Ops.get()->TransferResourcesToGPU(getFSRResources(), buffer, pCmdList);
->>>>>>> c5152cae
 
-    // Release the buffer
-    m_Connection.get()->getQueue().releaseBuffer(buffer);
+    // FidelityFX contexts modify the set resource view heaps, so set the cauldron one back
+    SetAllResourceViewHeaps(pCmdList);
 }
 
 void FSRRemoteRenderModule::OutboundDataTransfer(double deltaTime, CommandList* pCmdList)
 {
     // Enter write lock
-<<<<<<< HEAD
     std::lock_guard<std::mutex> lock(m_Connection->getQueue().getWriteLock());
 
     // Get the total size of the resources
@@ -157,26 +140,13 @@
 
     // Check if the buffer size is equal to the requested size
     if (size != m_Connection->getQueue().getBufferSize())
-=======
-    std::lock_guard<std::mutex> lock(m_Connection.get()->getQueue().getWriteLock());
-
-    // Get the total size of the resources
-    size_t size = m_DX12Ops.get()->CalculateTotalSize(getFSRResources());
-
-    // Check if the buffer size is equal to the requested size
-    if (size != m_Connection.get()->getQueue().getBufferSize())
->>>>>>> c5152cae
     {
         // Relay probably reconfigured the buffer size, so we need wait until the next frame
         return;
     }
 
     // Try to get a buffer
-<<<<<<< HEAD
     FSRData* buffer = m_Connection->getQueue().getNextEmptyBuffer(size);
-=======
-    FSRData* buffer = m_Connection.get()->getQueue().getNextEmptyBuffer(size);
->>>>>>> c5152cae
 
     // If we didn't get a buffer, it means that the current write index is not empty
     if (!buffer)
@@ -190,7 +160,6 @@
     }
 
     // Transfer the resources to the CPU
-<<<<<<< HEAD
     m_DX12Ops->TransferResourcesToCPU(getFSRResources(), buffer);
 
     // Mark the buffer as ready
@@ -198,13 +167,7 @@
 
     // Reset the warning
     m_WarningSent = false;
-=======
-    m_DX12Ops.get()->TransferResourcesToCPU(getFSRResources(), buffer);
 
-    // Mark the buffer as ready
-    m_Connection.get()->getQueue().markBufferReady(buffer);
->>>>>>> c5152cae
-
-    // Reset the warning
-    m_WarningSent = false;
+    // FidelityFX contexts modify the set resource view heaps, so set the cauldron one back
+    SetAllResourceViewHeaps(pCmdList);
 }